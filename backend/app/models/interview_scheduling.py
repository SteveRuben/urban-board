--- conflicted
+++ resolved
@@ -82,11 +82,8 @@
     job_posting_id = db.Column(db.String(36), db.ForeignKey("job_postings.id"), nullable=True)
     job_posting = relationship("JobPosting", back_populates="interview_schedules")
     job_application = relationship("JobApplication", back_populates="interview_schedule", uselist=False)
-<<<<<<< HEAD
-=======
     ai_session_active = db.Column(db.Boolean, default=False, nullable=False)
 
->>>>>>> 64b82475
     
     def __repr__(self):
         return f"<InterviewSchedule {self.candidate_name} - {self.scheduled_at}>"
