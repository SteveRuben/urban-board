# backend/services/job_posting_service.py
import uuid
<<<<<<< HEAD
from ..services.email_service import EmailService
=======
from ..services.notification_service import NotificationService
>>>>>>> 64b82475
from flask import abort,current_app, url_for, jsonify, send_file
import requests
from bs4 import BeautifulSoup
import json
import os
from datetime import datetime, timedelta, timezone
from app import db
from ..models.job_posting import JobApplication, JobPosting
from ..models.user import User
from ..services.ai_service import AIService
from sqlalchemy import and_, or_
from sqlalchemy.orm import joinedload
from werkzeug.utils import secure_filename

class JobPostingService:
    """Service pour gérer les postes à pourvoir"""
    
    def __init__(self):
        self.ai_service = AIService()
<<<<<<< HEAD
        self.email_service = EmailService()
=======
        self.notification_service = NotificationService()

>>>>>>> 64b82475

        # Configuration pour l'upload de fichiers
        self.upload_folder = os.environ.get('UPLOAD_FOLDER', 'uploads/job_files')
        self.allowed_extensions = {'.pdf', '.doc', '.docx', '.txt'}
        self.max_file_size = 10 * 1024 * 1024  # 10MB
        
        # Créer le dossier d'upload s'il n'existe pas
        os.makedirs(self.upload_folder, exist_ok=True)
    
    def create_job_posting(self, organization_id, user_id, data):
        """
        Crée un nouveau poste à pourvoir
        
        Args:
            organization_id: ID de l'organisation
            user_id: ID de l'utilisateur qui crée le poste
            data: Données du poste
            
        Returns:
            Le JobPosting créé
        """
        job = JobPosting(
            organization_id=organization_id,
            created_by=user_id,
            title=data.get('title'),
            description=data.get('description'),
            requirements=data.get('requirements'),
            responsibilities=data.get('responsibilities'),
            location=data.get('location'),
            employment_type=data.get('employment_type'),
            remote_policy=data.get('remote_policy'),
            salary_range_min=data.get('salary_range_min'),
            salary_range_max=data.get('salary_range_max'),
            salary_currency=data.get('salary_currency', 'EUR'),
            status=data.get('status', 'draft'),
            source_url=data.get('source_url'),
        )
        
        # Si le poste est publié directement, définir la date de publication
        if job.status == 'published':
            job.published_at = datetime.utcnow()
            
            # Définir une date de clôture par défaut (+30 jours)
            if not data.get('closes_at'):
                job.closes_at = datetime.utcnow() + timedelta(days=30)
        
        # Générer automatiquement des mots-clés et des compétences avec l'IA
        if job.description:
            job.keywords = self.ai_service.extract_keywords(job.description)
            job.skills = self.ai_service.extract_skills(job.description)
            
            # Générer une configuration pour l'entretien IA
            job.ai_interview_config = self.ai_service.generate_interview_config(
                job.title, job.description, job.requirements
            )
        
        db.session.add(job)
        db.session.commit()
        
        return job

    def import_from_website(self, organization_id, user_id, url, source_name='custom'):
        """
        Importe un poste depuis une URL
        
        Args:
            organization_id: ID de l'organisation
            user_id: ID de l'utilisateur qui importe le poste
            url: URL de l'offre d'emploi
            source_name: Nom de la source (LinkedIn, Indeed, custom, etc.)
            
        Returns:
            Le JobPosting importé
        """
        try:
            # Récupérer le contenu de la page
            response = requests.get(url)
            response.raise_for_status()
            
            # Analyser le contenu selon la source
            if source_name == 'linkedin':
                job_data = self._parse_linkedin(response.text, url)
            elif source_name == 'indeed':
                job_data = self._parse_indeed(response.text, url)
            else:
                # Analyse générique avec l'IA
                job_data = self.ai_service.extract_job_data(response.text, url)
            
            # Compléter les données
            job_data.update({
                'source': source_name,
                'source_url': url,
                'status': 'draft'  # Toujours commencer comme brouillon pour validation
            })
            
            # Créer le poste
            return self.create_job_posting(organization_id, user_id, job_data)
            
        except Exception as e:
            raise ValueError(f"Erreur lors de l'importation: {str(e)}")
    
    def _parse_linkedin(self, html_content, url):
        """Parse une offre d'emploi LinkedIn"""
        soup = BeautifulSoup(html_content, 'html.parser')
        
        # Extraction des données
        title = soup.find('h1', class_='top-card-layout__title').text.strip()
        company = soup.find('a', class_='topcard__org-name-link').text.strip()
        location = soup.find('span', class_='topcard__flavor--bullet').text.strip()
        
        # Description - généralement dans une div avec une classe spécifique
        description_div = soup.find('div', class_='description__text')
        description = description_div.get_text(separator='\n').strip() if description_div else ""
        
        # Extraire d'autres informations si disponibles
        employment_type = None
        try:
            criteria_list = soup.find_all('li', class_='description__job-criteria-item')
            for criteria in criteria_list:
                label = criteria.find('h3').text.strip()
                if 'Employment type' in label:
                    employment_type = criteria.find('span').text.strip()
        except:
            pass
        
        return {
            'title': title,
            'description': description,
            'location': location,
            'employment_type': employment_type,
            'external_id': url.split('/')[-1] if '/jobs/view/' in url else None
        }
    
    def _parse_indeed(self, html_content, url):
        """Parse une offre d'emploi Indeed"""
        soup = BeautifulSoup(html_content, 'html.parser')
        
        # Extraction des données
        title = soup.find('h1', class_='jobsearch-JobInfoHeader-title').text.strip()
        company = soup.find('div', class_='jobsearch-InlineCompanyRating').text.strip()
        location = soup.find('div', class_='jobsearch-JobInfoHeader-subtitle').find_all('div')[1].text.strip()
        
        # Description
        description_div = soup.find('div', id='jobDescriptionText')
        description = description_div.get_text(separator='\n').strip() if description_div else ""
        
        # Extraire d'autres informations si disponibles
        job_type = None
        try:
            job_details = soup.find_all('div', class_='jobsearch-JobDescriptionSection-sectionItem')
            for detail in job_details:
                label = detail.find('div', class_='jobsearch-JobDescriptionSection-sectionItemKey').text.strip()
                if 'Job Type' in label:
                    job_type = detail.find('div', class_='jobsearch-JobDescriptionSection-sectionItemValue').text.strip()
        except:
            pass
        
        # Indeed utilise généralement une structure d'URL avec un paramètre jk pour l'ID du poste
        from urllib.parse import urlparse, parse_qs
        parsed_url = urlparse(url)
        query_params = parse_qs(parsed_url.query)
        external_id = query_params.get('jk', [None])[0]
        
        return {
            'title': title,
            'description': description,
            'location': location,
            'employment_type': job_type,
            'external_id': external_id
        }
    
    def update_job_status(self, job_id, new_status, user_id):
        """
        Met à jour le statut d'une offre d'emploi

        Args:
            job_id: ID de l'offre d'emploi
            new_status: Nouveau statut ('draft', 'published', 'closed')
            user_id: ID de l'utilisateur effectuant la modification

        Returns:
            Le JobPosting mis à jour

        Raises:
            ValueError: Si le changement de statut n'est pas autorisé
        """
        # Vérifier que l'offre existe et appartient à l'utilisateur
        job = JobPosting.query.filter_by(id=job_id, created_by=user_id).first()

        if not job:
            abort(403, description="Offre d'emploi non trouvée ou accès non autorisé")

        current_status = job.status

        # Règles de transition de statut
        if current_status == 'draft':
            if new_status not in ['published', 'draft']:
                abort(400, description="Une offre en brouillon ne peut être que publiée ou rester en brouillon")

            if new_status == 'published':
                job.published_at = datetime.utcnow()
                # Définir une date de clôture par défaut (+30 jours) si non spécifiée
                if not job.closes_at:
                    job.closes_at = datetime.utcnow() + timedelta(days=30)

        elif current_status == 'published':
            if new_status != 'closed':
                abort(400, description="Une offre publiée ne peut être que fermée")
            job.closes_at = datetime.utcnow()

        elif current_status == 'closed':
            abort(400, description="Une offre fermée ne peut plus changer de statut")

        job.status = new_status
        job.updated_at = datetime.utcnow()

        try:
            db.session.commit()
        except Exception as e:
            db.session.rollback()
            print(f"Erreur lors de la mise à jour du statut de l'offre: {e}")
            raise e

        return job

    def get_job_posting(self, job_id, user_id=None):
        """
        Récupère une offre d'emploi par son ID

        Args:
            job_id: ID de l'offre d'emploi
            user_id: ID de l'utilisateur (optionnel, pour vérifier les droits)

        Returns:
            Le JobPosting ou None si non trouvé
        """
        # Si un user_id est fourni, vérifier qu'il est le créateur de l'offre
        # Sinon, permettre l'accès à l'offre (cas d'une consultation publique)
        if user_id:
            job = JobPosting.query.filter_by(id=job_id, created_by=user_id).first()
            if not job:
                abort(403, description="Offre d'emploi non trouvée ou accès non autorisé")
        else:
            job = JobPosting.query.get(job_id)
            if not job:
                abort(404, description="Offre d'emploi non trouvée")

        return job

    def get_job_postings(self, organization_id=None, status=None, user_id=None, limit=20, offset=0):
        """
        Récupère une liste d'offres d'emploi avec filtres optionnels

        Args:
            organization_id: Filtre par organisation (optionnel)
            status: Filtre par statut ('draft', 'published', 'closed') (optionnel)
            user_id: Filtre par créateur (optionnel)
            limit: Nombre maximum d'offres à retourner
            offset: Décalage pour la pagination

        Returns:
            Liste de JobPosting et nombre total
        """
        query = JobPosting.query

        # Appliquer les filtres
        if organization_id:
            query = query.filter(JobPosting.organization_id == organization_id)

        if status:
            query = query.filter(JobPosting.status == status)

        if user_id:
            query = query.filter(JobPosting.created_by == user_id)

        # Récupérer le nombre total pour la pagination
        total_count = query.count()

        # Appliquer la pagination et trier par date de mise à jour
        jobs = query.order_by(JobPosting.updated_at.desc()).limit(limit).offset(offset).all()

        return jobs, total_count

    def delete_job_posting(self, job_id, user_id):
        """
        Supprime une offre d'emploi

        Args:
            job_id: ID de l'offre d'emploi
            user_id: ID de l'utilisateur effectuant la suppression

        Returns:
            True si supprimé avec succès

        Raises:
            ValueError: Si l'offre n'existe pas ou ne peut pas être supprimée
        """
        # Vérifier que l'offre existe et appartient à l'utilisateur
        job = JobPosting.query.filter_by(id=job_id, created_by=user_id).first()

        if not job:
            abort(403, description="Offre d'emploi non trouvée ou accès non autorisé")

        # Seules les offres en brouillon peuvent être supprimées
        if job.status != 'draft':
            abort(400, description="Seules les offres en brouillon peuvent être supprimées")

        try:
            db.session.delete(job)
            db.session.commit()
        except Exception as e:
            db.session.rollback()
            print(f"Erreur lors de la suppression de l'offre: {e}")
            raise e

        return True

    def publish_job_posting(self, job_id, user_id):
        """
        Publie une offre d'emploi (change son statut de 'draft' à 'published')

        Args:
            job_id: ID de l'offre d'emploi
            user_id: ID de l'utilisateur effectuant la publication

        Returns:
            Le JobPosting mis à jour
        """
        return self.update_job_status(job_id, 'published', user_id)

    def close_job_posting(self, job_id, user_id):
        """
        Ferme une offre d'emploi (change son statut à 'closed')

        Args:
            job_id: ID de l'offre d'emploi
            user_id: ID de l'utilisateur effectuant la fermeture

        Returns:
            Le JobPosting mis à jour
        """
        return self.update_job_status(job_id, 'closed', user_id)

    def update_job_posting(self, job_id, user_id, data):
        """
        Met à jour une offre d'emploi complète

        Args:
            job_id: ID de l'offre à mettre à jour
            user_id: ID de l'utilisateur qui fait la modification
            data: Dictionnaire avec les nouvelles données

        Returns:
            JobPosting: Offre d'emploi mise à jour

        Raises:
            403: Si l'offre n'existe pas ou accès non autorisé
            400: Si les données sont invalides ou l'offre ne peut pas être modifiée
        """
        from flask import abort  # Import explicite pour éviter les conflits

        # Vérifier que l'offre existe et appartient à l'utilisateur
        job = JobPosting.query.filter_by(id=job_id, created_by=user_id).first()

        if not job:
            abort(403, description="Offre d'emploi non trouvée ou accès non autorisé")

        # Vérifier que l'offre peut être modifiée
        if job.status not in ['draft', 'published']:
            abort(400, description="Cette offre ne peut plus être modifiée")

        # Définir les champs autorisés selon le statut
        if job.status == 'draft':
            allowed_fields = [
                'title', 'description', 'requirements', 'responsibilities',
                'location', 'employment_type', 'remote_policy',
                'salary_range_min', 'salary_range_max', 'salary_currency',
                'closes_at', 'is_featured'
            ]
        else:
            allowed_fields = [
                'description', 'requirements', 'responsibilities',
                'closes_at', 'is_featured'
            ]

        # Validation des champs obligatoires
        if 'title' in data:
            if not data['title'] or not str(data['title']).strip():
                abort(400, description="Le titre est obligatoire")

        if 'description' in data:
            if not data['description'] or not str(data['description']).strip():
                abort(400, description="La description est obligatoire")

        # Validation du salaire
        if 'salary_range_min' in data and 'salary_range_max' in data:
            min_salary = data.get('salary_range_min')
            max_salary = data.get('salary_range_max')

            if min_salary and max_salary:
                try:
                    min_val = int(min_salary)
                    max_val = int(max_salary)
                    if min_val >= max_val:
                        abort(400, description="Le salaire minimum doit être inférieur au salaire maximum")
                except (ValueError, TypeError):
                    abort(400, description="Les valeurs de salaire doivent être des nombres")

        # Validation des types d'emploi
        valid_employment_types = ['full-time', 'part-time', 'contract', 'internship', 'freelance']
        if 'employment_type' in data and data['employment_type']:
            if data['employment_type'] not in valid_employment_types:
                abort(400, description=f"Type d'emploi invalide. Valeurs autorisées: {', '.join(valid_employment_types)}")

        # Validation des politiques de télétravail
        valid_remote_policies = ['remote', 'hybrid', 'on-site']
        if 'remote_policy' in data and data['remote_policy']:
            if data['remote_policy'] not in valid_remote_policies:
                abort(400, description=f"Politique de télétravail invalide. Valeurs autorisées: {', '.join(valid_remote_policies)}")

        # Validation de la devise
        valid_currencies = ['EUR', 'USD', 'XAF', 'GBP', 'CAD']
        if 'salary_currency' in data and data['salary_currency']:
            if data['salary_currency'] not in valid_currencies:
                abort(400, description=f"Devise invalide. Valeurs autorisées: {', '.join(valid_currencies)}")

        # Traitement spécial pour la date de fermeture AVANT la boucle de mise à jour
        if 'closes_at' in data:
            closes_at_value = data['closes_at']

            # Si c'est une chaîne vide ou None, définir à None
            if not closes_at_value or closes_at_value == '':
                data['closes_at'] = None
            else:
                try:
                    if isinstance(closes_at_value, str):
                        # Gérer différents formats de date
                        date_str = closes_at_value.replace('Z', '')
                        if 'T' in date_str:
                            closes_at = datetime.fromisoformat(date_str)
                        else:
                            closes_at = datetime.strptime(date_str, '%Y-%m-%d')
                    else:
                        closes_at = closes_at_value

                    if closes_at <= datetime.utcnow():
                        abort(400, description="La date de fermeture doit être dans le futur")
                    data['closes_at'] = closes_at
                except (ValueError, TypeError):
                    abort(400, description="Format de date invalide pour la date de fermeture")

        # Mettre à jour les champs autorisés
        updated_fields = []
        for field in allowed_fields:
            if field in data:
                old_value = getattr(job, field)
                value = data[field]

                # Traitement spécial pour les champs texte
                if field in ['title', 'description', 'requirements', 'responsibilities', 'location']:
                    if value is not None:
                        value = str(value).strip()
                        if not value:  # Si le champ devient vide après strip
                            value = None

                # Traitement spécial pour les champs numériques
                elif field in ['salary_range_min', 'salary_range_max']:
                    if value == '' or value is None:
                        value = None
                    else:
                        try:
                            value = int(value) if value else None
                            if value is not None and value < 0:
                                abort(400, description=f"Le {field} doit être positif")
                        except (ValueError, TypeError):
                            abort(400, description=f"Valeur invalide pour {field}")

                # Traitement spécial pour les booléens
                elif field == 'is_featured':
                    if isinstance(value, str):
                        value = value.lower() in ['true', '1', 'yes', 'on']
                    else:
                        value = bool(value) if value is not None else False

                # Le champ closes_at a déjà été traité plus haut

                # Ne mettre à jour que si la valeur a changé
                if old_value != value:
                    setattr(job, field, value)
                    updated_fields.append(field)

        # Si aucun champ n'a été modifié, retourner l'offre telle quelle
        if not updated_fields:
            return job

        # Mettre à jour la date de modification
        job.updated_at = datetime.utcnow()

        # Si l'IA est disponible et la description/titre a changé, mettre à jour les mots-clés
        if ('description' in updated_fields or 'title' in updated_fields):
            try:
                if hasattr(self, 'ai_service') and self.ai_service and job.description:
                    # Extraire les nouveaux mots-clés
                    new_keywords = self.ai_service.extract_keywords(job.description)
                    if new_keywords:
                        job.keywords = new_keywords[:10]  # Limiter à 10 mots-clés

                    # Extraire les compétences
                    new_skills = self.ai_service.extract_skills(job.description)
                    if new_skills:
                        job.skills = new_skills

                    # Mettre à jour la configuration d'entretien si le titre a changé
                    if 'title' in updated_fields:
                        job.ai_interview_config = self.ai_service.generate_interview_config(
                            job.title, job.description, job.requirements
                        )
            except Exception as e:
                # Ne pas faire échouer la mise à jour si l'IA ne fonctionne pas
                print(f"Avertissement - Erreur lors de l'extraction des mots-clés: {e}")

        # Sauvegarder les modifications
        try:
            db.session.commit()
        except Exception as e:
            db.session.rollback()
            print(f"Erreur lors de la mise à jour de l'offre: {e}")
            # Utiliser raise au lieu d'abort pour les erreurs de DB
            raise Exception("Erreur interne lors de la mise à jour")

        return job
    
    def get_public_job_postings(self, page=1, per_page=20, filters=None):
        """
        Récupère les offres d'emploi publiques (status = 'published')
        
        Args:
            page: Numéro de la page
            per_page: Nombre d'éléments par page
            filters: Dictionnaire de filtres (location, employment_type, etc.)
            
        Returns:
            Dict avec les offres et métadonnées de pagination
        """
        try:
            # Base query pour les offres publiées
            query = JobPosting.query.filter(
                JobPosting.status == 'published'
            ).options(
                joinedload(JobPosting.organization),
                joinedload(JobPosting.creator)
            )
            
            # Appliquer les filtres si fournis
            if filters:
                if filters.get('location'):
                    query = query.filter(
                        JobPosting.location.ilike(f"%{filters['location']}%")
                    )
                
                if filters.get('employment_type'):
                    query = query.filter(
                        JobPosting.employment_type == filters['employment_type']
                    )
                
                if filters.get('remote_policy'):
                    query = query.filter(
                        JobPosting.remote_policy == filters['remote_policy']
                    )
                
                if filters.get('salary_min'):
                    query = query.filter(
                        JobPosting.salary_range_min >= filters['salary_min']
                    )
                
                if filters.get('salary_max'):
                    query = query.filter(
                        JobPosting.salary_range_max <= filters['salary_max']
                    )
                
                if filters.get('keywords'):
                    # Recherche dans le titre et la description
                    search_term = f"%{filters['keywords']}%"
                    query = query.filter(
                        or_(
                            JobPosting.title.ilike(search_term),
                            JobPosting.description.ilike(search_term)
                        )
                    )
            
            # Ordonner par date de publication décroissante
            query = query.order_by(JobPosting.published_at.desc())
            
            # Paginer les résultats
            paginated = query.paginate(
                page=page, 
                per_page=per_page, 
                error_out=False
            )
            
            return {
                'data': [job.to_dict() for job in paginated.items],
                'pagination': {
                    'total': paginated.total,
                    'limit': per_page,
                    'offset': (page - 1) * per_page,
                    'page': page,
                    'pages': paginated.pages,
                    'has_next': paginated.has_next,
                    'has_prev': paginated.has_prev
                }
            }
        except Exception as e:
            print(f"Erreur lors de la récupération des offres publiques: {str(e)}")
            raise Exception("Erreur lors de la récupération des offres")
    
    def get_job_posting_details(self, job_id):
        """
        Récupère les détails d'une offre d'emploi publique
        
        Args:
            job_id: ID de l'offre d'emploi
            
        Returns:
            JobPosting object ou None si non trouvée/non publique
        """
        try:
            job = JobPosting.query.filter(
                and_(
                    JobPosting.id == job_id,
                    JobPosting.status == 'published'
                )
            ).options(
                joinedload(JobPosting.organization),
                joinedload(JobPosting.creator)
            ).first()
            
            if not job:
                raise Exception("Offre d'emploi non trouvée ou non disponible")
            
            return job
        except Exception as e:
            print(f"Erreur lors de la récupération des détails de l'offre: {str(e)}")
            raise
    
    def create_application(self, job_id, application_data):
        """
        Crée une nouvelle candidature pour une offre d'emploi
        
        Args:
            job_id: ID de l'offre d'emploi
            application_data: Données de la candidature
            
        Returns:
            JobApplication object créée
        """
        try:
            # Vérifier que l'offre existe et est publiée
            job = JobPosting.query.filter(
                and_(
                    JobPosting.id == job_id,
                    JobPosting.status == 'published'
                )
            ).first()
            
            if not job:
                raise Exception('Offre d\'emploi non trouvée ou non disponible')
            
            # Vérifier si le candidat n'a pas déjà postulé
            existing_application = JobApplication.query.filter(
                and_(
                    JobApplication.job_posting_id == job_id,
                    JobApplication.candidate_email == application_data['candidate_email']
                )
            ).first()
            
            if existing_application:
                raise Exception('Vous avez déjà postulé pour cette offre')
            
            # Créer la candidature
            application = JobApplication(
                id=str(uuid.uuid4()),
                job_posting_id=job_id,
                candidate_name=application_data['candidate_name'],
                candidate_email=application_data['candidate_email'],
                candidate_phone=application_data.get('candidate_phone'),
                resume_url=application_data.get('resume_url'),
                cover_letter=application_data.get('cover_letter'),
                status='new',
                source=application_data.get('source', 'website')
            )
            
            db.session.add(application)
            db.session.commit()
            
            # Envoyer l'email de confirmation au candidat
            self._send_application_confirmation(application, job)
            
            # Envoyer une notification au recruteur
            self._send_new_application_notification(application, job)
            
            return application
            
        except Exception as e:
            db.session.rollback()
            print(f"Erreur lors de la création de la candidature: {str(e)}")
            raise
    
    def get_applications_for_job(self, job_id, user_id, limit=20, offset=0):
        """
        Récupère les candidatures pour une offre d'emploi
        (Seulement accessible au créateur de l'offre ou aux membres de l'organisation)
        
        Args:
            job_id: ID de l'offre d'emploi
            user_id: ID de l'utilisateur qui fait la demande
            limit: Nombre d'éléments par page
            offset: Décalage pour la pagination
            
        Returns:
            Tuple (applications, total_count) ou exception si non autorisé
        """
        try:
            # Vérifier que l'utilisateur a accès à cette offre
            job = JobPosting.query.filter(JobPosting.id == job_id).first()
            if not job:
                raise Exception('Offre d\'emploi non trouvée')
            
            # Vérifier les permissions
            user = User.query.get(user_id)
            if not user:
                raise Exception('Utilisateur non trouvé')
            
            # L'utilisateur doit être le créateur de l'offre ou membre de l'organisation
            if (job.created_by != user_id and 
                not any(org.id == job.organization_id for org in user.organizations)):
                raise Exception('Accès non autorisé')
            
            # Compter le total des candidatures
            total_count = JobApplication.query.filter(
                JobApplication.job_posting_id == job_id
            ).count()
            
            # Récupérer les candidatures avec pagination
            applications = JobApplication.query.filter(
                JobApplication.job_posting_id == job_id
            ).order_by(JobApplication.created_at.desc())\
             .limit(limit)\
             .offset(offset)\
             .all()
            
            return applications, total_count
            
        except Exception as e:
            print(f"Erreur lors de la récupération des candidatures: {str(e)}")
            raise
    
    def update_application_status(self, application_id, user_id, new_status, notes=None):
        """
        Met à jour le statut d'une candidature
        
        Args:
            application_id: ID de la candidature
            user_id: ID de l'utilisateur qui fait la demande
            new_status: Nouveau statut
            notes: Notes optionnelles
            
        Returns:
            JobApplication object mise à jour
        """
        try:
            # Récupérer la candidature
            application = JobApplication.query.get(application_id)
            if not application:
                raise Exception('Candidature non trouvée')
            
            # Vérifier les permissions
            job = application.job_posting
            user = User.query.get(user_id)
            
            if (job.created_by != user_id and 
                not any(org.id == job.organization_id for org in user.organizations)):
                raise Exception('Accès non autorisé')
            
            # Valider le statut
            valid_statuses = ['new', 'reviewed', 'interview_scheduled', 'rejected', 'hired']
            if new_status not in valid_statuses:
                raise Exception('Statut invalide')
            
            # Mettre à jour le statut
            old_status = application.status
            application.status = new_status
            application.updated_at = datetime.utcnow()
            
            if notes:
                application.notes = notes
            
            db.session.commit()
            
            # Envoyer une notification au candidat si le statut change
            if old_status != new_status:
                self._send_status_update_notification(application, old_status, new_status)
            
            return application
            
        except Exception as e:
            db.session.rollback()
            print(f"Erreur lors de la mise à jour du statut: {str(e)}")
            raise
    
    def get_application_details(self, application_id, user_id):
        """
        Récupère les détails d'une candidature
        
        Args:
            application_id: ID de la candidature
            user_id: ID de l'utilisateur qui fait la demande
            
        Returns:
            JobApplication object ou exception si non autorisé
        """
        try:
            application = JobApplication.query.get(application_id)
            if not application:
                raise Exception('Candidature non trouvée')
            
            # Vérifier les permissions
            job = application.job_posting
            user = User.query.get(user_id)
            
            if (job.created_by != user_id and 
                not any(org.id == job.organization_id for org in user.organizations)):
                raise Exception('Accès non autorisé')
            
            return application
            
        except Exception as e:
            print(f"Erreur lors de la récupération des détails: {str(e)}")
            raise
    
<<<<<<< HEAD
    def _send_application_confirmation(self, application, job):
        """Envoie un email de confirmation au candidat"""
        try:
            subject = f"Confirmation de candidature - {job.title}"
            
            context = {
                'candidate_name': application.candidate_name,
                'job_title': job.title,
                'organization_name': job.organization.name if job.organization else 'l\'entreprise',
                'application_date': application.created_at.strftime("%d/%m/%Y à %H:%M"),
                'job_location': job.location,
                'employment_type': job.employment_type
            }
            
            self.email_service.send_email(
                application.candidate_email,
                subject,
                'application_confirmation',
                context
            )
=======
    # def _send_application_confirmation(self, application, job):
    #     """Envoie un email de confirmation au candidat"""
    #     try:
    #         subject = f"Confirmation de candidature - {job.title}"
            
    #         context = {
    #             'candidate_name': application.candidate_name,
    #             'job_title': job.title,
    #             'organization_name': job.organization.name if job.organization else 'l\'entreprise',
    #             'application_date': application.created_at.strftime("%d/%m/%Y à %H:%M"),
    #             'job_location': job.location,
    #             'employment_type': job.employment_type
    #         }
            
    #         self.email_service.send_email(
    #             application.candidate_email,
    #             subject,
    #             'application_confirmation',
    #             context
    #         )
    #     except Exception as e:
    #         print(f"Erreur lors de l'envoi de l'email de confirmation: {str(e)}")
    
    # def _send_new_application_notification(self, application, job):
    #     """Envoie une notification au recruteur pour une nouvelle candidature"""
    #     try:
    #         if not job.creator:
    #             return
            
    #         subject = f"Nouvelle candidature pour {job.title}"
            
    #         context = {
    #             'recruiter_name': f"{job.creator.first_name} {job.creator.last_name}".strip(),
    #             'candidate_name': application.candidate_name,
    #             'job_title': job.title,
    #             'application_date': application.created_at.strftime("%d/%m/%Y à %H:%M"),
    #             'dashboard_url': f"{current_app.config.get('FRONTEND_URL', '')}/dashboard/applications"
    #         }
            
    #         self.email_service.send_email(
    #             job.creator.email,
    #             subject,
    #             'new_application_notification',
    #             context
    #         )
    #     except Exception as e:
    #         print(f"Erreur lors de l'envoi de la notification: {str(e)}")
    
    # def _send_status_update_notification(self, application, old_status, new_status):
    #     """Envoie une notification au candidat lors d'un changement de statut"""
    #     try:
    #         # Définir les messages selon le statut
    #         status_messages = {
    #             'reviewed': 'Votre candidature a été examinée',
    #             'interview_scheduled': 'Un entretien a été planifié',
    #             'rejected': 'Votre candidature n\'a pas été retenue',
    #             'hired': 'Félicitations ! Votre candidature a été acceptée'
    #         }
            
    #         if new_status not in status_messages:
    #             return
            
    #         subject = f"Mise à jour de votre candidature - {application.job_posting.title}"
            
    #         context = {
    #             'candidate_name': application.candidate_name,
    #             'job_title': application.job_posting.title,
    #             'organization_name': application.job_posting.organization.name if application.job_posting.organization else 'l\'entreprise',
    #             'status_message': status_messages[new_status],
    #             'new_status': new_status,
    #             'notes': application.notes
    #         }
            
    #         self.email_service.send_email(
    #             application.candidate_email,
    #             subject,
    #             'application_status_update',
    #             context
    #         )
    #     except Exception as e:
    #         print(f"Erreur lors de l'envoi de la notification de statut: {str(e)}")      

    def _send_application_confirmation(self, application, job):
        """Envoie un email de confirmation au candidat"""
        try:
            return self.notification_service.create_application_confirmation_notification(application, job)
>>>>>>> 64b82475
        except Exception as e:
            print(f"Erreur lors de l'envoi de l'email de confirmation: {str(e)}")
    
    def _send_new_application_notification(self, application, job):
        """Envoie une notification au recruteur pour une nouvelle candidature"""
        try:
<<<<<<< HEAD
            if not job.creator:
                return
            
            subject = f"Nouvelle candidature pour {job.title}"
            
            context = {
                'recruiter_name': f"{job.creator.first_name} {job.creator.last_name}".strip(),
                'candidate_name': application.candidate_name,
                'job_title': job.title,
                'application_date': application.created_at.strftime("%d/%m/%Y à %H:%M"),
                'dashboard_url': f"{current_app.config.get('FRONTEND_URL', '')}/dashboard/applications"
            }
            
            self.email_service.send_email(
                job.creator.email,
                subject,
                'new_application_notification',
                context
            )
=======
            return self.notification_service.create_new_application_notification(application, job)
>>>>>>> 64b82475
        except Exception as e:
            print(f"Erreur lors de l'envoi de la notification: {str(e)}")
    
    def _send_status_update_notification(self, application, old_status, new_status):
        """Envoie une notification au candidat lors d'un changement de statut"""
        try:
<<<<<<< HEAD
            # Définir les messages selon le statut
            status_messages = {
                'reviewed': 'Votre candidature a été examinée',
                'interview_scheduled': 'Un entretien a été planifié',
                'rejected': 'Votre candidature n\'a pas été retenue',
                'hired': 'Félicitations ! Votre candidature a été acceptée'
            }
            
            if new_status not in status_messages:
                return
            
            subject = f"Mise à jour de votre candidature - {application.job_posting.title}"
            
            context = {
                'candidate_name': application.candidate_name,
                'job_title': application.job_posting.title,
                'organization_name': application.job_posting.organization.name if application.job_posting.organization else 'l\'entreprise',
                'status_message': status_messages[new_status],
                'new_status': new_status,
                'notes': application.notes
            }
            
            self.email_service.send_email(
                application.candidate_email,
                subject,
                'application_status_update',
                context
            )
        except Exception as e:
            print(f"Erreur lors de l'envoi de la notification de statut: {str(e)}")      

=======
            return self.notification_service.create_status_update_notification(application, old_status, new_status)
        except Exception as e:
            print(f"Erreur lors de l'envoi de la notification de statut: {str(e)}")
    
>>>>>>> 64b82475
    def upload_resume(self, file):
        """
        Upload un CV et retourne l'URL
        """
        try:
            # Vérifier la taille du fichier
            MAX_FILE_SIZE = 16 * 1024 * 1024  # 16MB
            file.seek(0, 2)
            size = file.tell()
            file.seek(0)  # IMPORTANT: Remettre le curseur au début
    
            if size > MAX_FILE_SIZE:
                raise Exception('Le fichier est trop volumineux (maximum 16MB)')
    
            # Vérifier le type de fichier
            allowed_extensions = {'pdf', 'doc', 'docx'}
            if not ('.' in file.filename and 
                    file.filename.rsplit('.', 1)[1].lower() in allowed_extensions):
                raise Exception('Type de fichier non autorisé. Seuls les fichiers PDF, DOC et DOCX sont acceptés.')
    
            # Sécuriser et créer un nom de fichier unique
            original_filename = secure_filename(file.filename)
            name, ext = os.path.splitext(original_filename)
            filename = f"{name}_{uuid.uuid4().hex[:8]}{ext}"
    
            # Définir le chemin de sauvegarde
            upload_folder = current_app.config.get('UPLOAD_FOLDER', 'app/static/uploads')
            resumes_folder = os.path.join(upload_folder, 'resumes')
            os.makedirs(resumes_folder, exist_ok=True)
    
            file_path = os.path.join(resumes_folder, filename)
    
            # CORRECTION: S'assurer que le curseur est au début avant la sauvegarde
            file.seek(0)
            file.save(file_path)
    
            # Vérifier que le fichier a été sauvegardé et n'est pas vide
            if not os.path.exists(file_path) or os.path.getsize(file_path) == 0:
                raise Exception('Échec de la sauvegarde du fichier')
    
            # CORRECTION: Utiliser la bonne route avec le bon nom
            file_url = url_for('job_postings_routes.serve_resume_file', filename=filename, _external=True)
    
            current_app.logger.info(f"CV uploadé avec succès: {filename}")
            print(f"URL générée: {file_url}")  # Pour debug
            print(f"Fichier sauvé à: {file_path}")  # Pour debug
            print(f"Taille du fichier sauvé: {os.path.getsize(file_path)} bytes")  # Pour debug
    
            return file_url
    
        except Exception as e:
            current_app.logger.error(f"Erreur lors de l'upload: {str(e)}")
            raise Exception(f"Erreur lors de l'upload du fichier: {str(e)}")
    
    def get_application_resume(self, current_user_id, application_id, preview=False):
        """
        Récupère le CV d'une candidature de manière sécurisée
        
        Args:
            current_user_id: ID de l'utilisateur courant
            application_id: ID de la candidature
            preview: Mode prévisualisation (True) ou téléchargement (False)
            
        Returns:
            Fichier CV ou erreur JSON
        """
        try:
            # Récupérer la candidature avec l'offre d'emploi
            application = JobApplication.query.options(
                joinedload(JobApplication.job_posting)
            ).filter(JobApplication.id == application_id).first()
            
            if not application:
                return jsonify({'error': 'Candidature non trouvée'}), 404
            
            if not application.resume_url:
                return jsonify({'error': 'Aucun CV disponible pour cette candidature'}), 404
            
            # Vérifier les permissions
            if not self._check_resume_access_permission(current_user_id, application):
                return jsonify({'error': 'Accès non autorisé'}), 403
            
            # Obtenir le chemin du fichier
            file_path = self._get_resume_file_path(application.resume_url)
            print(',,,,,,,,,,,,,,,,,,,,,,,,,'+application.resume_url)
            if not os.path.exists(file_path):
                return jsonify({'error': 'Fichier CV non trouvé'}), 404
            
            # Retourner le fichier
            filename = application.resume_url.split('/')[-1]
            download_name = f"CV_{application.candidate_name}_{filename}"

            # CORRECTION: Déterminer le type MIME
            file_extension = filename.lower().split('.')[-1]
            mimetype = 'application/octet-stream'  # Par défaut

            if file_extension == 'pdf':
                mimetype = 'application/pdf'
            elif file_extension in ['doc', 'docx']:
                mimetype = 'application/vnd.openxmlformats-officedocument.wordprocessingml.document' if file_extension == 'docx' else 'application/msword'

            response = send_file(
                file_path,
                as_attachment=not preview,
                download_name=download_name,
                mimetype=mimetype  
            )

            if preview:
                response.headers['Content-Disposition'] = f'inline; filename="{download_name}"'

            return response
            
        except Exception as e:
            current_app.logger.error(f"Erreur lors de l'accès au CV {application_id}: {str(e)}")
            raise Exception(f"Erreur lors de l'accès au fichier: {str(e)}")

    def get_application_resume_urls(self, current_user_id, application_id):
        """
        Génère les URLs sécurisées pour accéder au CV d'une candidature
        
        Args:
            current_user_id: ID de l'utilisateur courant
            application_id: ID de la candidature
            
        Returns:
            URLs sécurisées ou erreur JSON
        """
        try:
            # Récupérer la candidature avec l'offre d'emploi
            application = JobApplication.query.options(
                joinedload(JobApplication.job_posting)
            ).filter(JobApplication.id == application_id).first()
            
            if not application:
                return jsonify({'error': 'Candidature non trouvée'}), 404
            
            if not application.resume_url:
                return jsonify({'resume_available': False}), 200
            
            # Vérifier les permissions
            if not self._check_resume_access_permission(current_user_id, application):
                return jsonify({'error': 'Accès non autorisé'}), 403
            
            # Générer les URLs sécurisées
            download_url = url_for(
                'job_postings.download_application_resume', 
                application_id=application_id, 
                _external=True
            )
            
            preview_url = url_for(
                'job_postings.download_application_resume', 
                application_id=application_id, 
                preview='true',
                _external=True
            )
            
            return jsonify({
                'resume_available': True,
                'download_url': download_url,
                'preview_url': preview_url,
                'filename': application.resume_url.split('/')[-1]
            }), 200
            
        except Exception as e:
            current_app.logger.error(f"Erreur lors de la génération de l'URL CV {application_id}: {str(e)}")
            raise Exception(f"Erreur lors de la génération de l'URL: {str(e)}")

    def _check_resume_access_permission(self, current_user_id, application):
        """
        Vérifie si l'utilisateur a le droit d'accéder au CV de cette candidature
        
        Args:
            current_user_id: ID de l'utilisateur courant
            application: Objet candidature
            
        Returns:
            bool: True si autorisé, False sinon
        """
        # Récupérer l'utilisateur
        user = User.query.get(current_user_id)
        if not user:
            return False
        
        job = application.job_posting
        
        # Vérifier les permissions (propriétaire de l'offre ou membre de la même organisation)
        has_permission = (
            job.created_by == current_user_id or 
            (user.organization_id and job.organization_id == user.organization_id)
        )
        
        return has_permission

    def _get_resume_file_path(self, resume_url):
        """
        Obtient le chemin physique du fichier CV à partir de son URL
        
        Args:
            resume_url: URL du CV
            
        Returns:
            str: Chemin physique du fichier
        """
        # Extraire le nom du fichier de l'URL
        filename = resume_url.split('/')[-1]
        filename = secure_filename(filename)
        
        # Construire le chemin du fichier
        upload_folder = current_app.config.get('UPLOAD_FOLDER', 'app/static/uploads')
        resumes_folder = os.path.join(upload_folder, 'resumes')
        file_path = os.path.join(resumes_folder, filename)
        
        return file_path

    def upload_job_posting_file(self, file):
        """
        Upload un fichier d'offre d'emploi et retourne l'URL

        Args:
            file: Fichier uploadé (PDF, DOC, DOCX, TXT)

        Returns:
            str: URL du fichier uploadé

        Raises:
            Exception: Si l'upload échoue
        """
        try:
            # Vérifier la taille du fichier
            MAX_FILE_SIZE = 16 * 1024 * 1024  # 16MB
            file.seek(0, 2)
            size = file.tell()
            file.seek(0)  # Remettre le curseur au début

            if size > MAX_FILE_SIZE:
                raise Exception('Le fichier est trop volumineux (maximum 16MB)')

            # Vérifier le type de fichier (plus large que pour les CV)
            allowed_extensions = {'pdf', 'doc', 'docx', 'txt', 'rtf'}
            if not ('.' in file.filename and 
                    file.filename.rsplit('.', 1)[1].lower() in allowed_extensions):
                raise Exception('Type de fichier non autorisé. Seuls les fichiers PDF, DOC, DOCX, TXT et RTF sont acceptés.')

            # Sécuriser et créer un nom de fichier unique
            original_filename = secure_filename(file.filename)
            name, ext = os.path.splitext(original_filename)
            filename = f"job_{name}_{uuid.uuid4().hex[:8]}{ext}"

            # Définir le chemin de sauvegarde
            upload_folder = current_app.config.get('UPLOAD_FOLDER', 'app/static/uploads')
            job_files_folder = os.path.join(upload_folder, 'job_postings')
            os.makedirs(job_files_folder, exist_ok=True)

            file_path = os.path.join(job_files_folder, filename)

            # Sauvegarder le fichier
            file.seek(0)
            file.save(file_path)

            # Vérifier que le fichier a été sauvegardé et n'est pas vide
            if not os.path.exists(file_path) or os.path.getsize(file_path) == 0:
                raise Exception('Échec de la sauvegarde du fichier')

            # Générer l'URL
            file_url = url_for('job_postings_routes.serve_job_posting_file', filename=filename, _external=True)

            current_app.logger.info(f"Fichier d'offre uploadé avec succès: {filename}")
            print(f"URL générée: {file_url}")
            print(f"Fichier sauvé à: {file_path}")
            print(f"Taille du fichier sauvé: {os.path.getsize(file_path)} bytes")

            return file_url

        except Exception as e:
            current_app.logger.error(f"Erreur lors de l'upload de l'offre: {str(e)}")
            raise Exception(f"Erreur lors de l'upload du fichier: {str(e)}")

    def create_job_posting_from_file(self, organization_id, user_id, title, file_url, additional_data=None):
        """
        Crée une offre d'emploi à partir d'un fichier uploadé

        Args:
            organization_id: ID de l'organisation
            user_id: ID de l'utilisateur qui crée le poste
            title: Titre de l'offre
            file_url: URL du fichier uploadé
            additional_data: Données supplémentaires optionnelles

        Returns:
            JobPosting: L'offre d'emploi créée
        """
        try:
            # Extraire le contenu du fichier pour générer une description automatique
            description = self._extract_content_from_file(file_url)

            # Données de base pour l'offre
            job_data = {
                'title': title,
                'description': description or f"Offre d'emploi: {title}",
                'source': 'imported',
                'source_url': file_url,
                'status': 'draft'  # Commence toujours en brouillon pour révision
            }

            # Ajouter les données supplémentaires si fournies
            if additional_data:
                job_data.update(additional_data)

            # Créer l'offre d'emploi
            job = JobPosting(
                organization_id=organization_id,
                created_by=user_id,
                title=job_data['title'],
                description=job_data['description'],
                requirements=job_data.get('requirements'),
                responsibilities=job_data.get('responsibilities'),
                location=job_data.get('location'),
                employment_type=job_data.get('employment_type'),
                remote_policy=job_data.get('remote_policy'),
                salary_range_min=job_data.get('salary_range_min'),
                salary_range_max=job_data.get('salary_range_max'),
                salary_currency=job_data.get('salary_currency', 'EUR'),
                status=job_data['status'],
                source=job_data['source'],
                source_url=job_data['source_url']
            )

            # Générer automatiquement des mots-clés et des compétences avec l'IA
            if job.description and hasattr(self, 'ai_service') and self.ai_service:
                try:
                    job.keywords = self.ai_service.extract_keywords(job.description)
                    job.skills = self.ai_service.extract_skills(job.description)

                    # Générer une configuration pour l'entretien IA
                    job.ai_interview_config = self.ai_service.generate_interview_config(
                        job.title, job.description, job.requirements
                    )
                except Exception as e:
                    print(f"Avertissement - Erreur IA lors de la création: {e}")

            db.session.add(job)
            db.session.commit()

            return job

        except Exception as e:
            db.session.rollback()
            current_app.logger.error(f"Erreur lors de la création de l'offre depuis fichier: {str(e)}")
            raise Exception(f"Erreur lors de la création de l'offre: {str(e)}")

    def get_job_posting_file(self, current_user_id, job_id, preview=False):
        """
        Récupère le fichier d'une offre d'emploi de manière sécurisée

        Args:
            current_user_id: ID de l'utilisateur courant
            job_id: ID de l'offre d'emploi
            preview: Mode prévisualisation (True) ou téléchargement (False)

        Returns:
            Fichier ou erreur JSON
        """
        try:
            # Récupérer l'offre d'emploi
            job = JobPosting.query.filter(JobPosting.id == job_id).first()

            if not job:
                return jsonify({'error': 'Offre d\'emploi non trouvée'}), 404

            if not job.source_url or job.source != 'uploaded_file':
                return jsonify({'error': 'Aucun fichier disponible pour cette offre'}), 404

            # Vérifier les permissions
            if not self._check_job_file_access_permission(current_user_id, job):
                return jsonify({'error': 'Accès non autorisé'}), 403

            # Obtenir le chemin du fichier
            file_path = self._get_job_file_path(job.source_url)

            if not os.path.exists(file_path):
                return jsonify({'error': 'Fichier non trouvé'}), 404

            # Retourner le fichier
            filename = job.source_url.split('/')[-1]
            download_name = f"Offre_{job.title}_{filename}"

            # Déterminer le type MIME
            file_extension = filename.lower().split('.')[-1]
            mimetype = 'application/octet-stream'  # Par défaut

            if file_extension == 'pdf':
                mimetype = 'application/pdf'
            elif file_extension in ['doc', 'docx']:
                mimetype = 'application/vnd.openxmlformats-officedocument.wordprocessingml.document' if file_extension == 'docx' else 'application/msword'
            elif file_extension == 'txt':
                mimetype = 'text/plain'
            elif file_extension == 'rtf':
                mimetype = 'application/rtf'

            response = send_file(
                file_path,
                as_attachment=not preview,
                download_name=download_name,
                mimetype=mimetype
            )

            if preview:
                response.headers['Content-Disposition'] = f'inline; filename="{download_name}"'

            return response

        except Exception as e:
            current_app.logger.error(f"Erreur lors de l'accès au fichier d'offre {job_id}: {str(e)}")
            raise Exception(f"Erreur lors de l'accès au fichier: {str(e)}")

    def _extract_content_from_file(self, file_url):
        """
        Extrait le contenu textuel d'un fichier d'offre uploadé

        Args:
            file_url: URL du fichier

        Returns:
            str: Contenu extrait ou None si échec
        """
        try:
            file_path = self._get_job_file_path(file_url)

            if not os.path.exists(file_path):
                return None

            filename = file_path.split('/')[-1]
            file_extension = filename.lower().split('.')[-1]

            content = ""

            if file_extension == 'txt':
                # Fichier texte simple
                with open(file_path, 'r', encoding='utf-8') as f:
                    content = f.read()

            elif file_extension == 'pdf':
                # Fichier PDF (nécessite PyPDF2 ou similaire)
                try:
                    import PyPDF2
                    with open(file_path, 'rb') as f:
                        pdf_reader = PyPDF2.PdfReader(f)
                        for page in pdf_reader.pages:
                            content += page.extract_text() + "\n"
                except ImportError:
                    print("PyPDF2 non installé, impossible de lire le PDF")
                    content = f"Fichier PDF uploadé: {filename}"

            elif file_extension in ['doc', 'docx']:
                # Fichier Word (nécessite python-docx)
                try:
                    from docx import Document
                    doc = Document(file_path)
                    for paragraph in doc.paragraphs:
                        content += paragraph.text + "\n"
                except ImportError:
                    print("python-docx non installé, impossible de lire le fichier Word")
                    content = f"Fichier Word uploadé: {filename}"

            else:
                content = f"Fichier uploadé: {filename}"

            # Limiter la taille du contenu
            if len(content) > 5000:
                content = content[:5000] + "...\n[Contenu tronqué]"

            return content.strip()

        except Exception as e:
            print(f"Erreur lors de l'extraction du contenu: {str(e)}")
            return None

    def _check_job_file_access_permission(self, current_user_id, job):
        """
        Vérifie si l'utilisateur a le droit d'accéder au fichier de cette offre

        Args:
            current_user_id: ID de l'utilisateur courant
            job: Objet offre d'emploi

        Returns:
            bool: True si autorisé, False sinon
        """
        # Récupérer l'utilisateur
        user = User.query.get(current_user_id)
        if not user:
            return False

        # Vérifier les permissions (propriétaire de l'offre ou membre de la même organisation)
        has_permission = (
            job.created_by == current_user_id or 
            (user.organization_id and job.organization_id == user.organization_id)
        )

        return has_permission

    def _get_job_file_path(self, file_url):
        """
        Obtient le chemin physique du fichier d'offre à partir de son URL

        Args:
            file_url: URL du fichier

        Returns:
            str: Chemin physique du fichier
        """
        # Extraire le nom du fichier de l'URL
        filename = file_url.split('/')[-1]
        filename = secure_filename(filename)

        # Construire le chemin du fichier
        upload_folder = current_app.config.get('UPLOAD_FOLDER', 'app/static/uploads')
        job_files_folder = os.path.join(upload_folder, 'job_postings')
        file_path = os.path.join(job_files_folder, filename)

        return file_path<|MERGE_RESOLUTION|>--- conflicted
+++ resolved
@@ -1,10 +1,6 @@
 # backend/services/job_posting_service.py
 import uuid
-<<<<<<< HEAD
-from ..services.email_service import EmailService
-=======
 from ..services.notification_service import NotificationService
->>>>>>> 64b82475
 from flask import abort,current_app, url_for, jsonify, send_file
 import requests
 from bs4 import BeautifulSoup
@@ -24,12 +20,8 @@
     
     def __init__(self):
         self.ai_service = AIService()
-<<<<<<< HEAD
-        self.email_service = EmailService()
-=======
         self.notification_service = NotificationService()
 
->>>>>>> 64b82475
 
         # Configuration pour l'upload de fichiers
         self.upload_folder = os.environ.get('UPLOAD_FOLDER', 'uploads/job_files')
@@ -870,28 +862,6 @@
             print(f"Erreur lors de la récupération des détails: {str(e)}")
             raise
     
-<<<<<<< HEAD
-    def _send_application_confirmation(self, application, job):
-        """Envoie un email de confirmation au candidat"""
-        try:
-            subject = f"Confirmation de candidature - {job.title}"
-            
-            context = {
-                'candidate_name': application.candidate_name,
-                'job_title': job.title,
-                'organization_name': job.organization.name if job.organization else 'l\'entreprise',
-                'application_date': application.created_at.strftime("%d/%m/%Y à %H:%M"),
-                'job_location': job.location,
-                'employment_type': job.employment_type
-            }
-            
-            self.email_service.send_email(
-                application.candidate_email,
-                subject,
-                'application_confirmation',
-                context
-            )
-=======
     # def _send_application_confirmation(self, application, job):
     #     """Envoie un email de confirmation au candidat"""
     #     try:
@@ -978,80 +948,23 @@
         """Envoie un email de confirmation au candidat"""
         try:
             return self.notification_service.create_application_confirmation_notification(application, job)
->>>>>>> 64b82475
         except Exception as e:
             print(f"Erreur lors de l'envoi de l'email de confirmation: {str(e)}")
     
     def _send_new_application_notification(self, application, job):
         """Envoie une notification au recruteur pour une nouvelle candidature"""
         try:
-<<<<<<< HEAD
-            if not job.creator:
-                return
-            
-            subject = f"Nouvelle candidature pour {job.title}"
-            
-            context = {
-                'recruiter_name': f"{job.creator.first_name} {job.creator.last_name}".strip(),
-                'candidate_name': application.candidate_name,
-                'job_title': job.title,
-                'application_date': application.created_at.strftime("%d/%m/%Y à %H:%M"),
-                'dashboard_url': f"{current_app.config.get('FRONTEND_URL', '')}/dashboard/applications"
-            }
-            
-            self.email_service.send_email(
-                job.creator.email,
-                subject,
-                'new_application_notification',
-                context
-            )
-=======
             return self.notification_service.create_new_application_notification(application, job)
->>>>>>> 64b82475
         except Exception as e:
             print(f"Erreur lors de l'envoi de la notification: {str(e)}")
     
     def _send_status_update_notification(self, application, old_status, new_status):
         """Envoie une notification au candidat lors d'un changement de statut"""
         try:
-<<<<<<< HEAD
-            # Définir les messages selon le statut
-            status_messages = {
-                'reviewed': 'Votre candidature a été examinée',
-                'interview_scheduled': 'Un entretien a été planifié',
-                'rejected': 'Votre candidature n\'a pas été retenue',
-                'hired': 'Félicitations ! Votre candidature a été acceptée'
-            }
-            
-            if new_status not in status_messages:
-                return
-            
-            subject = f"Mise à jour de votre candidature - {application.job_posting.title}"
-            
-            context = {
-                'candidate_name': application.candidate_name,
-                'job_title': application.job_posting.title,
-                'organization_name': application.job_posting.organization.name if application.job_posting.organization else 'l\'entreprise',
-                'status_message': status_messages[new_status],
-                'new_status': new_status,
-                'notes': application.notes
-            }
-            
-            self.email_service.send_email(
-                application.candidate_email,
-                subject,
-                'application_status_update',
-                context
-            )
-        except Exception as e:
-            print(f"Erreur lors de l'envoi de la notification de statut: {str(e)}")      
-
-=======
             return self.notification_service.create_status_update_notification(application, old_status, new_status)
         except Exception as e:
             print(f"Erreur lors de l'envoi de la notification de statut: {str(e)}")
     
->>>>>>> 64b82475
     def upload_resume(self, file):
         """
         Upload un CV et retourne l'URL
