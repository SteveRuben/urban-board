# backend/app/services/ai_assistant_service.py
import os
import uuid
import json
from datetime import datetime
from werkzeug.utils import secure_filename
from sqlalchemy.orm.exc import NoResultFound
from app import db
from ..models.ai_assistant import AIAssistant, AIAssistantDocument
from ..models.user import User
<<<<<<< HEAD
from ..services.llm_service import get_llm_response
=======
# Import corrigé - s'assurer que cette fonction existe
try:
    from ..services.llm_service import get_llm_response
except ImportError:
    # Fonction de fallback si le service LLM n'existe pas encore
    def get_llm_response(prompt, model="claude-3-7-sonnet"):
        return f"Réponse simulée pour le prompt: {prompt[:100]}..."
>>>>>>> 64b82475

class AIAssistantService:
    def __init__(self):
        self.upload_folder = os.path.join(os.path.dirname(os.path.dirname(__file__)), 'static', 'uploads', 'assistant_docs')
        
        # Créer le dossier d'upload s'il n'existe pas
        if not os.path.exists(self.upload_folder):
            os.makedirs(self.upload_folder)
    
    def get_all_assistants(self, user_id, include_templates=False):
        """
        Récupère tous les assistants IA de l'utilisateur
        
        Args:
            user_id (str): ID de l'utilisateur
            include_templates (bool): Inclure les modèles publics
            
        Returns:
            list: Liste des assistants
        """
        query = AIAssistant.query.filter_by(user_id=user_id, is_template=False).order_by(AIAssistant.created_at.desc())
        assistants = query.all()
        
        # Si demandé, ajouter les modèles publics
        if include_templates:
            templates = AIAssistant.query.filter_by(is_template=True).all()
            return [assistant.to_dict() for assistant in assistants] + [template.to_dict() for template in templates]
        
        return [assistant.to_dict() for assistant in assistants]
    
    def get_assistant_by_id(self, assistant_id, user_id=None):
        """
        Récupère un assistant par son ID
        
        Args:
            assistant_id (str): ID de l'assistant
            user_id (str, optional): ID de l'utilisateur pour vérification
            
        Returns:
            dict: Données de l'assistant
            
        Raises:
            NoResultFound: Si l'assistant n'existe pas
            PermissionError: Si l'utilisateur n'a pas accès à cet assistant
        """
        try:
            assistant = AIAssistant.query.filter_by(id=assistant_id).one()
            
            # Vérifier les permissions (sauf pour les modèles publics)
            if not assistant.is_template and user_id and str(assistant.user_id) != str(user_id):
                raise PermissionError("Vous n'avez pas accès à cet assistant.")
            
            return assistant.to_dict()
        except NoResultFound:
            raise NoResultFound("Assistant non trouvé.")
    
    def create_assistant(self, user_id, assistant_data, organization_id):
        """
        Crée un nouvel assistant IA
        
        Args:
            user_id (str): ID de l'utilisateur
            assistant_data (dict): Données de l'assistant
            
        Returns:
            dict: Assistant créé
        """
        try:
            print(f"Création assistant pour user_id: {user_id}")
            print(f"Données reçues: {assistant_data}")
            
            # Récupérer l'utilisateur et son organization_id
            
            # Convertir les noms de champs camelCase en snake_case pour la BD
            data_mapping = {
                'jobRole': 'job_role',
                'interviewMode': 'interview_mode',
                'baseKnowledge': 'base_knowledge',
                'customPrompt': 'custom_prompt',
                'questionBank': 'question_bank',
                'assistantType': 'assistant_type'
            }
            
            db_data = {}
            for key, value in assistant_data.items():
                db_key = data_mapping.get(key, key.lower())
                db_data[db_key] = value
            
            print(f"Données mappées pour la BD: {db_data}")
            
            # Créer l'assistant avec les champs requis selon le modèle
            assistant = AIAssistant(
                user_id=user_id,
                organization_id=organization_id,  # REQUIS : Récupérer depuis l'utilisateur
                name=db_data.get('name', 'Assistant sans nom'),
                assistant_type=db_data.get('assistant_type', 'recruiter'),  # REQUIS : Valeur par défaut
                description=db_data.get('description', ''),
                avatar=db_data.get('avatar'),
                model=db_data.get('model', 'claude-3-7-sonnet'),
                industry=db_data.get('industry'),
                job_role=db_data.get('job_role'),
                seniority=db_data.get('seniority'),
                interview_mode=db_data.get('interview_mode', 'collaborative'),
                personality=db_data.get('personality', {
                    'friendliness': 3,
                    'formality': 3,
                    'technicalDepth': 3,
                    'followUpIntensity': 3
                }),
                base_knowledge=db_data.get('base_knowledge', {
                    'technicalSkills': True,
                    'softSkills': True,
                    'companyValues': False,
                    'industryTrends': False
                }),
                capabilities=db_data.get('capabilities', {
                    'generateQuestions': True,
                    'evaluateResponses': True,
                    'provideFeedback': True,
                    'suggestFollowUps': True,
                    'realTimeCoaching': False,
                    'biometricIntegration': False
                }),
                custom_prompt=db_data.get('custom_prompt'),
                question_bank=db_data.get('question_bank', []),
                is_template=False
            )
            
            print(f"Assistant créé en mémoire: {assistant}")
            
            db.session.add(assistant)
            db.session.commit()
            
            print(f"Assistant sauvegardé avec ID: {assistant.id}")
            
            return assistant.to_dict()
            
        except Exception as e:
            print(f"Erreur lors de la création de l'assistant: {str(e)}")
            db.session.rollback()
            raise e
    
    def update_assistant(self, assistant_id, user_id, assistant_data):
        """
        Met à jour un assistant existant
        
        Args:
            assistant_id (str): ID de l'assistant
            user_id (str): ID de l'utilisateur
            assistant_data (dict): Nouvelles données de l'assistant
            
        Returns:
            dict: Assistant mis à jour
            
        Raises:
            NoResultFound: Si l'assistant n'existe pas
            PermissionError: Si l'utilisateur n'a pas accès à cet assistant
        """
        try:
            assistant = AIAssistant.query.filter_by(id=assistant_id).one()
            
            # Vérifier les permissions
            if str(assistant.user_id) != str(user_id):
                raise PermissionError("Vous n'avez pas accès à cet assistant.")
            
            # Convertir les noms de champs camelCase en snake_case pour la BD
            data_mapping = {
                'jobRole': 'job_role',
                'interviewMode': 'interview_mode',
                'baseKnowledge': 'base_knowledge',
                'customPrompt': 'custom_prompt',
                'questionBank': 'question_bank'
            }
            
            # Mettre à jour les champs
            for key, value in assistant_data.items():
                if key in ['id', 'user_id', 'created_at', 'updated_at']:
                    continue  # Ignorer ces champs
                
                db_key = data_mapping.get(key, key.lower())
                if hasattr(assistant, db_key):
                    setattr(assistant, db_key, value)
            
            assistant.updated_at = datetime.utcnow()
            db.session.commit()
            
            return assistant.to_dict()
        except NoResultFound:
            raise NoResultFound("Assistant non trouvé.")
    
    def delete_assistant(self, assistant_id, user_id):
        """
        Supprime un assistant
        
        Args:
            assistant_id (str): ID de l'assistant
            user_id (str): ID de l'utilisateur
            
        Raises:
            NoResultFound: Si l'assistant n'existe pas
            PermissionError: Si l'utilisateur n'a pas accès à cet assistant
        """
        try:
            assistant = AIAssistant.query.filter_by(id=assistant_id).one()
            
            # Vérifier les permissions
            if str(assistant.user_id) != str(user_id):
                raise PermissionError("Vous n'avez pas accès à cet assistant.")
            
            # Supprimer les documents associés
            for document in assistant.documents:
                file_path = document.file_path
                try:
                    if os.path.exists(file_path):
                        os.remove(file_path)
                except Exception as e:
                    # Log l'erreur mais continuer
                    print(f"Erreur lors de la suppression du fichier {file_path}: {str(e)}")
            
            # Supprimer l'assistant
            db.session.delete(assistant)
            db.session.commit()
        except NoResultFound:
            raise NoResultFound("Assistant non trouvé.")
    
    def get_assistant_templates(self):
        """
        Récupère tous les modèles d'assistants prédéfinis
        
        Returns:
            list: Liste des modèles
        """
        templates = AIAssistant.query.filter_by(is_template=True).all()
        
        # Ajouter des informations supplémentaires pour l'affichage dans la galerie
        template_dicts = []
        for template in templates:
            template_dict = template.to_dict()
            
            # Ajouter les points forts du modèle (pourrait être stocké dans un champ supplémentaire)
            template_dict['highlights'] = self._get_template_highlights(template)
            
            template_dicts.append(template_dict)
        
        return template_dicts
    
    def _get_template_highlights(self, template):
        """
        Génère des points forts pour un modèle d'assistant
        
        Args:
            template (AIAssistant): Modèle d'assistant
            
        Returns:
            list: Points forts du modèle
        """
        highlights = []
        
        # Basé sur le secteur d'activité
        industry_highlights = {
            'technology': 'Spécialisé dans les entretiens techniques',
            'finance': 'Expert en compétences financières et analytiques',
            'healthcare': 'Connaissances approfondies du secteur de la santé',
            'education': 'Axé sur les compétences pédagogiques',
            'retail': 'Orienté vers le service client et les ventes',
            'manufacturing': 'Axé sur les processus de production et l\'amélioration continue'
        }
        
        if template.industry in industry_highlights:
            highlights.append(industry_highlights[template.industry])
        
        # Basé sur le poste
        role_highlights = {
            'software-engineer': 'Questions techniques de programmation adaptatives',
            'data-scientist': 'Évaluation des compétences analytiques et statistiques',
            'product-manager': 'Focus sur la vision produit et la priorisation',
            'designer': 'Évaluation des compétences de conception UX/UI',
            'marketing': 'Questions centrées sur les stratégies marketing et l\'analyse de marché',
            'sales': 'Évaluation des compétences de négociation et de closing',
            'customer-support': 'Focus sur la résolution de problèmes et l\'empathie'
        }
        
        if template.job_role in role_highlights:
            highlights.append(role_highlights[template.job_role])
        
        # Basé sur le mode d'entretien
        mode_highlights = {
            'autonomous': 'Conduit des entretiens complets de manière autonome',
            'collaborative': 'Suggère des questions et analyses pertinentes en temps réel',
            'hybrid': 'Flexible entre autonomie et assistance au recruteur'
        }
        
        if template.interview_mode in mode_highlights:
            highlights.append(mode_highlights[template.interview_mode])
        
        # Basé sur les capacités
        capabilities = template.capabilities or {}
        if capabilities.get('evaluateResponses', False):
            highlights.append('Évaluation objective des réponses des candidats')
        
        if capabilities.get('suggestFollowUps', False):
            highlights.append('Génération de questions de suivi pertinentes')
        
        if capabilities.get('biometricIntegration', False):
            highlights.append('Intégration avec l\'analyse biométrique')
        
        # Si nous n'avons pas au moins 3 points forts, ajouter des génériques
        if len(highlights) < 3:
            generic_highlights = [
                'Adaptable à différents niveaux d\'expérience',
                'Questions personnalisables selon vos besoins',
                'Analyses détaillées des réponses des candidats'
            ]
            
            for highlight in generic_highlights:
                if highlight not in highlights and len(highlights) < 3:
                    highlights.append(highlight)
        
        return highlights[:4]  # Limiter à 4 points forts maximum
    
    def clone_assistant(self, template_id, user_id, options=None):
        """
        Clone un assistant existant ou un modèle
        
        Args:
            template_id (str): ID de l'assistant ou du modèle à cloner
            user_id (str): ID de l'utilisateur
            options (dict, optional): Options de clonage (nouveau nom, etc.)
            
        Returns:
            dict: Nouvel assistant cloné
            
        Raises:
            NoResultFound: Si l'assistant à cloner n'existe pas
        """
        try:
            template = AIAssistant.query.filter_by(id=template_id).one()
            
            # Configurer les options
            options = options or {}
            new_name = options.get('name', f"Copie de {template.name}")
            
            # Créer une copie de l'assistant
            new_assistant = AIAssistant(
                user_id=user_id,
                name=new_name,
                description=template.description,
                avatar=template.avatar,
                model=template.model,
                industry=template.industry,
                job_role=template.job_role,
                seniority=template.seniority,
                interview_mode=template.interview_mode,
                personality=template.personality,
                base_knowledge=template.base_knowledge,
                capabilities=template.capabilities,
                custom_prompt=template.custom_prompt,
                question_bank=template.question_bank,
                is_template=False,
                template_id=template.id if template.is_template else template.template_id
            )
            
            db.session.add(new_assistant)
            db.session.commit()
            
            return new_assistant.to_dict()
        except NoResultFound:
            raise NoResultFound("Assistant à cloner non trouvé.")
    
    def upload_document(self, assistant_id, user_id, file, document_type, description=None):
        """
        Télécharge un document à associer à un assistant
        
        Args:
            assistant_id (str): ID de l'assistant
            user_id (str): ID de l'utilisateur
            file: Fichier à télécharger
            document_type (str): Type de document
            description (str, optional): Description du document
            
        Returns:
            dict: Métadonnées du document
            
        Raises:
            NoResultFound: Si l'assistant n'existe pas
            PermissionError: Si l'utilisateur n'a pas accès à cet assistant
            ValueError: Si le type de fichier n'est pas pris en charge
        """
        try:
            assistant = AIAssistant.query.filter_by(id=assistant_id).one()
            
            # Vérifier les permissions
            if str(assistant.user_id) != str(user_id):
                raise PermissionError("Vous n'avez pas accès à cet assistant.")
            
            # Vérifier le type de fichier
            original_filename = secure_filename(file.filename)
            file_extension = os.path.splitext(original_filename)[1].lower()
            
            allowed_extensions = ['.pdf', '.docx', '.txt', '.md']
            if file_extension not in allowed_extensions:
                raise ValueError(f"Type de fichier non pris en charge. Extensions autorisées: {', '.join(allowed_extensions)}")
            
            # Générer un nom de fichier unique
            filename = f"{uuid.uuid4()}{file_extension}"
            file_path = os.path.join(self.upload_folder, filename)
            
            # Sauvegarder le fichier
            file.save(file_path)
            
            # Créer l'enregistrement dans la base de données
            document = AIAssistantDocument(
                assistant_id=assistant_id,
                filename=filename,
                original_filename=original_filename,
                file_path=file_path,
                file_size=os.path.getsize(file_path),
                file_type=file.content_type,
                document_type=document_type,
                description=description,
                vector_index_status='pending'
            )
            
            db.session.add(document)
            db.session.commit()
            
            # Lancer l'indexation du document en arrière-plan (dans un vrai système, ce serait une tâche asynchrone)
            self._index_document(document.id)
            
            return document.to_dict()
        except NoResultFound:
            raise NoResultFound("Assistant non trouvé.")
    
    def _index_document(self, document_id):
        """
        Indexe un document pour la recherche vectorielle
        
        Args:
            document_id (str): ID du document
            
        Note:
            Dans un système réel, cette méthode serait exécutée de manière asynchrone
        """
        try:
            document = AIAssistantDocument.query.filter_by(id=document_id).one()
            document.vector_index_status = 'processing'
            db.session.commit()
            
            # Logique d'indexation ici...
            # Dans un système réel, on utiliserait un service d'embeddings
            # pour créer des vecteurs à partir du contenu du document
            
            # Simuler un traitement réussi
            document.vector_index_status = 'completed'
            db.session.commit()
        except Exception as e:
            try:
                document = AIAssistantDocument.query.filter_by(id=document_id).one()
                document.vector_index_status = 'failed'
                db.session.commit()
            except:
                pass
            
            # Log l'erreur
            print(f"Erreur lors de l'indexation du document {document_id}: {str(e)}")
    
    def get_assistant_documents(self, assistant_id, user_id):
        """
        Récupère la liste des documents associés à un assistant
        
        Args:
            assistant_id (str): ID de l'assistant
            user_id (str): ID de l'utilisateur
            
        Returns:
            list: Liste des documents
            
        Raises:
            NoResultFound: Si l'assistant n'existe pas
            PermissionError: Si l'utilisateur n'a pas accès à cet assistant
        """
        try:
            assistant = AIAssistant.query.filter_by(id=assistant_id).one()
            
            # Vérifier les permissions
            if not assistant.is_template and str(assistant.user_id) != str(user_id):
                raise PermissionError("Vous n'avez pas accès à cet assistant.")
            
            return [document.to_dict() for document in assistant.documents]
        except NoResultFound:
            raise NoResultFound("Assistant non trouvé.")
    
    def delete_document(self, assistant_id, document_id, user_id):
        """
        Supprime un document associé à un assistant
        
        Args:
            assistant_id (str): ID de l'assistant
            document_id (str): ID du document
            user_id (str): ID de l'utilisateur
            
        Raises:
            NoResultFound: Si l'assistant ou le document n'existe pas
            PermissionError: Si l'utilisateur n'a pas accès à cet assistant
        """
        try:
            assistant = AIAssistant.query.filter_by(id=assistant_id).one()
            
            # Vérifier les permissions
            if str(assistant.user_id) != str(user_id):
                raise PermissionError("Vous n'avez pas accès à cet assistant.")
            
            document = AIAssistantDocument.query.filter_by(id=document_id, assistant_id=assistant_id).one()
            
            # Supprimer le fichier
            try:
                if os.path.exists(document.file_path):
                    os.remove(document.file_path)
            except Exception as e:
                # Log l'erreur mais continuer
                print(f"Erreur lors de la suppression du fichier {document.file_path}: {str(e)}")
            
            # Supprimer l'enregistrement
            db.session.delete(document)
            db.session.commit()
        except NoResultFound:
            raise NoResultFound("Assistant ou document non trouvé.")
    
    def test_assistant(self, assistant_id, params, user_id=None):
        """
        Test la réponse de l'assistant à une question
        
        Args:
            assistant_id (str): ID de l'assistant à tester
            params (dict): Paramètres du test (question, etc.)
            user_id (str, optional): ID de l'utilisateur
            
        Returns:
            dict: Réponse de l'assistant
            
        Raises:
            NoResultFound: Si l'assistant n'existe pas
            PermissionError: Si l'utilisateur n'a pas accès à cet assistant
        """
        # Si preview mode, utiliser les données de l'assistant passées dans les paramètres
        if assistant_id == 'preview':
            if 'assistant' not in params:
                raise ValueError("Données d'assistant manquantes pour le mode aperçu.")
            
            assistant_data = params['assistant']
            prompt = self._generate_prompt(assistant_data, params.get('question', ''))
            
            # Appeler le service LLM
<<<<<<< HEAD
            response = generate_response(
=======
            response = get_llm_response(
>>>>>>> 64b82475
                prompt=prompt,
                model=assistant_data.get('model', 'claude-3-7-sonnet')
            )
            
            return {
                'content': response,
                'model': assistant_data.get('model', 'claude-3-7-sonnet')
            }
        
        # Sinon, charger l'assistant depuis la base de données
        try:
            assistant = AIAssistant.query.filter_by(id=assistant_id).one()
            
            # Vérifier les permissions (sauf pour les modèles publics)
            if not assistant.is_template and user_id and str(assistant.user_id) != str(user_id):
                raise PermissionError("Vous n'avez pas accès à cet assistant.")
            
            prompt = self._generate_prompt(assistant.to_dict(), params.get('question', ''))
            
            # Appeler le service LLM
<<<<<<< HEAD
            response = generate_response(
=======
            response = get_llm_response(
>>>>>>> 64b82475
                prompt=prompt,
                model=assistant.model
            )
            
            return {
                'content': response,
                'model': assistant.model
            }
        except NoResultFound:
            raise NoResultFound("Assistant non trouvé.")
    
    def _generate_prompt(self, assistant_data, question):
        """
        Génère le prompt pour l'assistant IA
        
        Args:
            assistant_data (dict): Données de l'assistant
            question (str): Question posée
            
        Returns:
            str: Prompt complet
        """
        # Récupérer les paramètres de personnalité
        personality = assistant_data.get('personality', {})
        friendliness = personality.get('friendliness', 3)
        formality = personality.get('formality', 3)
        technical_depth = personality.get('technicalDepth', 3)
        follow_up_intensity = personality.get('followUpIntensity', 3)
        
        # Récupérer les paramètres de connaissances
        base_knowledge = assistant_data.get('baseKnowledge', {})
        
        # Construire le prompt de base
        industry_mapping = {
            'technology': 'technologie',
            'finance': 'finance',
            'healthcare': 'santé',
            'education': 'éducation',
            'retail': 'commerce de détail',
            'manufacturing': 'industrie'
        }
        
        role_mapping = {
            'software-engineer': 'ingénieur logiciel',
            'data-scientist': 'data scientist',
            'product-manager': 'chef de produit',
            'designer': 'designer',
            'marketing': 'spécialiste marketing',
            'sales': 'commercial',
            'customer-support': 'agent de support client'
        }
        
        seniority_mapping = {
            'entry-level': 'débutant',
            'mid-level': 'intermédiaire',
            'senior': 'senior',
            'management': 'manager',
            'executive': 'cadre dirigeant'
        }
        
        industry = industry_mapping.get(assistant_data.get('industry', ''), assistant_data.get('industry', ''))
        job_role = role_mapping.get(assistant_data.get('jobRole', ''), assistant_data.get('jobRole', ''))
        seniority = seniority_mapping.get(assistant_data.get('seniority', ''), assistant_data.get('seniority', ''))
        
        prompt = f"""Vous êtes un assistant d'entretien professionnel spécialisé dans le secteur de {industry} pour le poste de {job_role} de niveau {seniority}.

PARAMÈTRES DE PERSONNALITÉ:
- Convivialité: {friendliness}/5 ({"très formel et direct" if friendliness == 1 else "plutôt formel" if friendliness == 2 else "équilibré" if friendliness == 3 else "chaleureux" if friendliness == 4 else "très chaleureux et détendu"})
- Formalité: {formality}/5 ({"très conversationnel" if formality == 1 else "plutôt informel" if formality == 2 else "équilibré" if formality == 3 else "formel" if formality == 4 else "très formel"})
- Profondeur technique: {technical_depth}/5 ({"conceptuel et général" if technical_depth == 1 else "notions de base" if technical_depth == 2 else "équilibré" if technical_depth == 3 else "détaillé" if technical_depth == 4 else "très technique et détaillé"})
- Questions de suivi: {follow_up_intensity}/5 ({"basiques" if follow_up_intensity == 1 else "occasionnelles" if follow_up_intensity == 2 else "équilibrées" if follow_up_intensity == 3 else "approfondies" if follow_up_intensity == 4 else "très approfondies et challenging"})

DOMAINES DE CONNAISSANCES:"""
        
        if base_knowledge.get('technicalSkills', True):
            prompt += "\n- Compétences techniques pertinentes pour le poste"
        
        if base_knowledge.get('softSkills', True):
            prompt += "\n- Compétences comportementales et interpersonnelles"
        
        if base_knowledge.get('companyValues', False):
            prompt += "\n- Valeurs et culture d'entreprise"
        
        if base_knowledge.get('industryTrends', False):
            prompt += "\n- Tendances actuelles du secteur"
        
        # Ajouter le prompt personnalisé s'il existe
        custom_prompt = assistant_data.get('customPrompt', '')
        if custom_prompt:
            prompt += f"\n\nINSTRUCTIONS PERSONNALISÉES:\n{custom_prompt}"
        
        # Ajouter la question
        prompt += f"\n\nQUESTION DU CANDIDAT: {question}\n\nVotre réponse:"
        
        return prompt
    
    def get_assistant_history(self, assistant_id, user_id, filters=None):
        """
        Récupère l'historique des conversations avec un assistant
        
        Args:
            assistant_id (str): ID de l'assistant
            user_id (str): ID de l'utilisateur
            filters (dict, optional): Filtres optionnels (dates, etc.)
            
        Returns:
            list: Historique des conversations
            
        Raises:
            NoResultFound: Si l'assistant n'existe pas
            PermissionError: Si l'utilisateur n'a pas accès à cet assistant
        """
        # Cette méthode serait implémentée avec un modèle supplémentaire pour les conversations
        # Pour l'instant, nous retournons un tableau vide
        try:
            assistant = AIAssistant.query.filter_by(id=assistant_id).one()
            
            # Vérifier les permissions
            if str(assistant.user_id) != str(user_id):
                raise PermissionError("Vous n'avez pas accès à cet assistant.")
            
            # Dans un système réel, nous interrogerions la table des conversations
            return []
        except NoResultFound:
            raise NoResultFound("Assistant non trouvé.")

# Créer une instance du service
ai_assistant_service = AIAssistantService()<|MERGE_RESOLUTION|>--- conflicted
+++ resolved
@@ -8,9 +8,6 @@
 from app import db
 from ..models.ai_assistant import AIAssistant, AIAssistantDocument
 from ..models.user import User
-<<<<<<< HEAD
-from ..services.llm_service import get_llm_response
-=======
 # Import corrigé - s'assurer que cette fonction existe
 try:
     from ..services.llm_service import get_llm_response
@@ -18,7 +15,6 @@
     # Fonction de fallback si le service LLM n'existe pas encore
     def get_llm_response(prompt, model="claude-3-7-sonnet"):
         return f"Réponse simulée pour le prompt: {prompt[:100]}..."
->>>>>>> 64b82475
 
 class AIAssistantService:
     def __init__(self):
@@ -572,11 +568,7 @@
             prompt = self._generate_prompt(assistant_data, params.get('question', ''))
             
             # Appeler le service LLM
-<<<<<<< HEAD
-            response = generate_response(
-=======
             response = get_llm_response(
->>>>>>> 64b82475
                 prompt=prompt,
                 model=assistant_data.get('model', 'claude-3-7-sonnet')
             )
@@ -597,11 +589,7 @@
             prompt = self._generate_prompt(assistant.to_dict(), params.get('question', ''))
             
             # Appeler le service LLM
-<<<<<<< HEAD
-            response = generate_response(
-=======
             response = get_llm_response(
->>>>>>> 64b82475
                 prompt=prompt,
                 model=assistant.model
             )
