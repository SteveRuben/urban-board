--- conflicted
+++ resolved
@@ -127,31 +127,24 @@
       access: true,
     },
     {
-<<<<<<< HEAD
       name: "Analyse de CV",
-      href: "/resumes",
+      href: "/resumes/analyze",
       icon: DocumentTextIcon,
       access: hasAccess("full_candidate_analysis") || true, // Temporairement accessible à tous pour le développement
-=======
-      name: 'Analyse de CV',
-      href: '/resumes/analyze',
-      icon: DocumentTextIcon,
-      access: hasAccess('full_candidate_analysis') || true , // Temporairement accessible à tous pour le développement
-      submenu:[
-        {
-          name: 'Analyse de CV vs Emploi',
-          href: '/resumes/analyze'
-        },
-        {
-          name: 'Generation d\'exercice d\'evaluation',
-          href: '/resumes/generate'
-        },
-        {
-          name: 'Generation d\'exercice d\'entrainement',
-          href: '/resumes/generateTraining'
-        }
-      ]
->>>>>>> 87943a57
+      submenu: [
+        {
+          name: "Analyse de CV vs Emploi",
+          href: "/resumes/analyze",
+        },
+        {
+          name: "Generation d'exercice d'evaluation",
+          href: "/resumes/generate",
+        },
+        {
+          name: "Generation d'exercice d'entrainement",
+          href: "/resumes/generateTraining",
+        },
+      ],
     },
     {
       name: "Assistants IA",
